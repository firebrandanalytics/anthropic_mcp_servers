--- conflicted
+++ resolved
@@ -55,11 +55,8 @@
 - **[BigQuery](https://github.com/LucasHild/mcp-server-bigquery)** (by LucasHild) - This server enables LLMs to inspect database schemas and execute queries on BigQuery.
 - **[BigQuery](https://github.com/ergut/mcp-bigquery-server)** (by ergut) - Server implementation for Google BigQuery integration that enables direct BigQuery database access and querying capabilities
 - **[Todoist](https://github.com/abhiz123/todoist-mcp-server)** - Interact with Todoist to manage your tasks.
-<<<<<<< HEAD
 - **[Tavily search](https://github.com/RamXX/mcp-tavily")** - An MCP server for Tavily's search & news API, with explicit site inclusions/exclusions
-=======
 - **[Linear](https://github.com/jerhadf/linear-mcp-server)** - Allows LLM to interact with Linear's API for project management, including searching, creating, and updating issues.
->>>>>>> e6986edc
 - **[Playwright MCP](https://github.com/executeautomation/mcp-playwright)** - This MCP Server will help you run browser automation and webscraping using Playwright
 - **[AWS](https://github.com/rishikavikondala/mcp-server-aws)** - Perform operations on your AWS resources using an LLM
 - **[LlamaCloud](https://github.com/run-llama/mcp-server-llamacloud)** (by marcusschiesser) - Integrate the data stored in a managed index on [LlamaCloud](https://cloud.llamaindex.ai/)
